/*******************************************************************************
 * Copyright (c) 2013, Salesforce.com, Inc.
 * All rights reserved.
 * 
 * Redistribution and use in source and binary forms, with or without
 * modification, are permitted provided that the following conditions are met:
 * 
 *     Redistributions of source code must retain the above copyright notice,
 *     this list of conditions and the following disclaimer.
 *     Redistributions in binary form must reproduce the above copyright notice,
 *     this list of conditions and the following disclaimer in the documentation
 *     and/or other materials provided with the distribution.
 *     Neither the name of Salesforce.com nor the names of its contributors may 
 *     be used to endorse or promote products derived from this software without 
 *     specific prior written permission.
 * 
 * THIS SOFTWARE IS PROVIDED BY THE COPYRIGHT HOLDERS AND CONTRIBUTORS "AS IS" AND
 * ANY EXPRESS OR IMPLIED WARRANTIES, INCLUDING, BUT NOT LIMITED TO, THE IMPLIED
 * WARRANTIES OF MERCHANTABILITY AND FITNESS FOR A PARTICULAR PURPOSE ARE
 * DISCLAIMED. IN NO EVENT SHALL THE COPYRIGHT HOLDER OR CONTRIBUTORS BE LIABLE 
 * FOR ANY DIRECT, INDIRECT, INCIDENTAL, SPECIAL, EXEMPLARY, OR CONSEQUENTIAL 
 * DAMAGES (INCLUDING, BUT NOT LIMITED TO, PROCUREMENT OF SUBSTITUTE GOODS OR 
 * SERVICES; LOSS OF USE, DATA, OR PROFITS; OR BUSINESS INTERRUPTION) HOWEVER 
 * CAUSED AND ON ANY THEORY OF LIABILITY, WHETHER IN CONTRACT, STRICT LIABILITY, 
 * OR TORT (INCLUDING NEGLIGENCE OR OTHERWISE) ARISING IN ANY WAY OUT OF THE USE 
 * OF THIS SOFTWARE, EVEN IF ADVISED OF THE POSSIBILITY OF SUCH DAMAGE.
 ******************************************************************************/
package com.salesforce.phoenix.parse;

import java.lang.reflect.Constructor;
import java.sql.SQLException;
import java.util.Arrays;
import java.util.Collections;
import java.util.LinkedHashMap;
import java.util.List;
import java.util.Map;

import org.apache.hadoop.hbase.util.Pair;

import com.google.common.collect.ListMultimap;
import com.google.common.collect.Maps;
import com.salesforce.phoenix.exception.UnknownFunctionException;
import com.salesforce.phoenix.expression.Expression;
import com.salesforce.phoenix.expression.ExpressionType;
import com.salesforce.phoenix.expression.function.AvgAggregateFunction;
import com.salesforce.phoenix.expression.function.CurrentDateFunction;
import com.salesforce.phoenix.expression.function.CurrentTimeFunction;
import com.salesforce.phoenix.expression.function.FunctionExpression;
import com.salesforce.phoenix.parse.FunctionParseNode.BuiltInFunction;
import com.salesforce.phoenix.parse.FunctionParseNode.BuiltInFunctionInfo;
import com.salesforce.phoenix.parse.JoinTableNode.JoinType;
import com.salesforce.phoenix.schema.PDataType;
import com.salesforce.phoenix.schema.TypeMismatchException;
import com.salesforce.phoenix.util.SchemaUtil;


/**
 *
 * Factory used by parser to construct object model while parsing a SQL statement
 *
 * @author jtaylor
 * @since 0.1
 */
public class ParseNodeFactory {
    // TODO: Use Google's Reflection library instead to find aggregate functions
    @SuppressWarnings("unchecked")
    private static final List<Class<? extends FunctionExpression>> CLIENT_SIDE_BUILT_IN_FUNCTIONS = Arrays.<Class<? extends FunctionExpression>>asList(
        CurrentDateFunction.class,
        CurrentTimeFunction.class,
        AvgAggregateFunction.class
        );
    private static final Map<BuiltInFunctionKey, BuiltInFunctionInfo> BUILT_IN_FUNCTION_MAP = Maps.newHashMap();

    /**
     *
     * Key used to look up a built-in function using the combination of
     * the lowercase name and the number of arguments. This disambiguates
     * the aggregate MAX(<col>) from the non aggregate MAX(<col1>,<col2>).
     *
     * @author jtaylor
     * @since 0.1
     */
    private static class BuiltInFunctionKey {
        private final String upperName;
        private final int argCount;

        private BuiltInFunctionKey(String lowerName, int argCount) {
            this.upperName = lowerName;
            this.argCount = argCount;
        }

        @Override
        public int hashCode() {
            final int prime = 31;
            int result = 1;
            result = prime * result + argCount;
            result = prime * result + ((upperName == null) ? 0 : upperName.hashCode());
            return result;
        }

        @Override
        public boolean equals(Object obj) {
            if (this == obj) return true;
            if (obj == null) return false;
            if (getClass() != obj.getClass()) return false;
            BuiltInFunctionKey other = (BuiltInFunctionKey)obj;
            if (argCount != other.argCount) return false;
            if (!upperName.equals(other.upperName)) return false;
            return true;
        }
    }

    private static void addBuiltInFunction(Class<? extends FunctionExpression> f) throws Exception {
        BuiltInFunction d = f.getAnnotation(BuiltInFunction.class);
        if (d == null) {
            return;
        }
        int nArgs = d.args().length;
        BuiltInFunctionInfo value = new BuiltInFunctionInfo(f, d);
        do {
            // Add function to function map, throwing if conflicts found
            // Add entry for each possible version of function based on arguments that are not required to be present (i.e. arg with default value)
            BuiltInFunctionKey key = new BuiltInFunctionKey(value.getName(), nArgs);
            if (BUILT_IN_FUNCTION_MAP.put(key, value) != null) {
                throw new IllegalStateException("Multiple " + value.getName() + " functions with " + nArgs + " arguments");
            }
        } while (--nArgs >= 0 && d.args()[nArgs].defaultValue().length() > 0);

        // Look for default values that aren't at the end and throw
        while (--nArgs >= 0) {
            if (d.args()[nArgs].defaultValue().length() > 0) {
                throw new IllegalStateException("Function " + value.getName() + " has non trailing default value of '" + d.args()[nArgs].defaultValue() + "'. Only trailing arguments may have default values");
            }
        }
    }
    /**
     * Reflect this class and populate static structures from it.
     * Don't initialize in static block because we have a circular dependency
     */
    private synchronized static void initBuiltInFunctionMap() {
        if (!BUILT_IN_FUNCTION_MAP.isEmpty()) {
            return;
        }
        Class<? extends FunctionExpression> f = null;
        try {
            // Reflection based parsing which yields direct explicit function evaluation at runtime
            for (int i = 0; i < CLIENT_SIDE_BUILT_IN_FUNCTIONS.size(); i++) {
                f = CLIENT_SIDE_BUILT_IN_FUNCTIONS.get(i);
                addBuiltInFunction(f);
            }
            for (ExpressionType et : ExpressionType.values()) {
                Class<? extends Expression> ec = et.getExpressionClass();
                if (FunctionExpression.class.isAssignableFrom(ec)) {
                    @SuppressWarnings("unchecked")
                    Class<? extends FunctionExpression> c = (Class<? extends FunctionExpression>)ec;
                    addBuiltInFunction(f = c);
                }
            }
        } catch (Exception e) {
            throw new RuntimeException("Failed initialization of built-in functions at class '" + f + "'", e);
        }
    }

    private static BuiltInFunctionInfo getInfo(String name, List<ParseNode> children) {
        return get(SchemaUtil.normalizeIdentifier(name), children);
    }

    private static BuiltInFunctionInfo get(String normalizedName, List<ParseNode> children) {
        initBuiltInFunctionMap();
        BuiltInFunctionInfo info = BUILT_IN_FUNCTION_MAP.get(new BuiltInFunctionKey(normalizedName,children.size()));
        if (info == null) {
            throw new UnknownFunctionException(normalizedName);
        }
        return info;
    }

    public ParseNodeFactory() {
    }

    public ExplainStatement explain(SQLStatement statement) {
        return new ExplainStatement(statement);
    }

    public ShowTablesStatement showTables() {
        return new ShowTablesStatement();
    }

    public AliasedParseNode aliasedNode(String alias, ParseNode expression) {
        return new AliasedParseNode(alias, expression);
    }

    public AddParseNode add(List<ParseNode> children) {
        return new AddParseNode(children);
    }

    public SubtractParseNode subtract(List<ParseNode> children) {
        return new SubtractParseNode(children);
    }

    public MultiplyParseNode multiply(List<ParseNode> children) {
        return new MultiplyParseNode(children);
    }

    public AndParseNode and(List<ParseNode> children) {
        return new AndParseNode(children);
    }

    public WildcardParseNode wildcard() {
        return WildcardParseNode.INSTANCE;
    }

    public BetweenParseNode between(ParseNode l, ParseNode r1, ParseNode r2, boolean negate) {
        return new BetweenParseNode(l, r1, r2, negate);
    }

    public BindParseNode bind(String bind) {
        return new BindParseNode(bind);
    }

    public StringConcatParseNode concat(List<ParseNode> children) {
        return new StringConcatParseNode(children);
    }

    public ColumnParseNode column(String name) {
        return new ColumnParseNode(name);
    }

    public ColumnParseNode column(TableName tableName, String name) {
        return new ColumnParseNode(tableName,name);
    }
    
    public ColumnDefName columnDefName(String columnName) {
        return new ColumnDefName(columnName);
    }

    public ColumnDefName columnDefName(String familyName, String columnName) {
        return new ColumnDefName(familyName, columnName);
    }

    public PropertyName propertyName(String propertyName) {
        return new PropertyName(propertyName);
    }

    public PropertyName propertyName(String familyName, String propertyName) {
        return new PropertyName(familyName, propertyName);
    }

<<<<<<< HEAD
    public ColumnDef columnDef(ColumnDefName columnDefName, String sqlTypeName, boolean isNull, Integer maxLength, Integer scale, boolean isPK, String sortOrder) {
        return new ColumnDef(columnDefName, sqlTypeName, isNull, maxLength, scale, isPK, sortOrder);
=======
    public ColumnDef columnDef(ColumnDefName columnDefName, String sqlTypeName, boolean isNull, Integer maxLength, Integer scale, boolean isPK) throws SQLException {
        return new ColumnDef(columnDefName, sqlTypeName, isNull, maxLength, scale, isPK);
>>>>>>> 5a1f44dd
    }

    public PrimaryKeyConstraint primaryKey(String name, LinkedHashMap<String, String> columnNameToModifier) {
        return new PrimaryKeyConstraint(name, columnNameToModifier);
    }
    
    public CreateTableStatement createTable(TableName tableName, ListMultimap<String,Pair<String,Object>> props, List<ColumnDef> columns, PrimaryKeyConstraint pkConstraint, List<ParseNode> splits, boolean readOnly, boolean ifNotExists, int bindCount) {
        return new CreateTableStatement(tableName, props, columns, pkConstraint, splits, readOnly, ifNotExists, bindCount);
    }
    
    public AddColumnStatement addColumn(TableName tableName,  ColumnDef columnDef, boolean ifNotExists, Map<String,Object> props) {
        return new AddColumnStatement(tableName, columnDef, ifNotExists, props);
    }
    
    public DropColumnStatement dropColumn(TableName tableName,  ParseNode columnNode, boolean ifExists) {
        return new DropColumnStatement(tableName, columnNode, ifExists);
    }
    
    public DropTableStatement dropTable(TableName tableName, boolean ifExists, boolean isView) {
        return new DropTableStatement(tableName, ifExists, isView);
    }
    
    public TableName table(String schemaName, String tableName) {
        return new TableName(schemaName,tableName);
    }

    public NamedTableNode namedTable(String alias, TableName name) {
        return new NamedTableNode(alias, name);
    }

    public BindTableNode bindTable(String alias, TableName name) {
        return new BindTableNode(alias, name);
    }

    public CaseParseNode caseWhen(List<ParseNode> children) {
        return new CaseParseNode(children);
    }

    public DivideParseNode divide(List<ParseNode> children) {
        return new DivideParseNode(children);
    }


    public EqualParseNode equal(ParseNode lhs, ParseNode rhs) {
        return new EqualParseNode(lhs, rhs);
    }


    public FunctionParseNode functionDistinct(String name, List<ParseNode> args) {
        throw new UnsupportedOperationException("DISTINCT not supported");
    }

    public FunctionParseNode function(String name, List<ParseNode> args) {
        BuiltInFunctionInfo info = getInfo(name, args);
        Constructor<? extends FunctionParseNode> ctor = info.getNodeCtor();
        if (ctor == null) {
            return info.isAggregate()
            ? new AggregateFunctionParseNode(name, args, info)
            : new FunctionParseNode(name, args, info);
        } else {
            try {
                return ctor.newInstance(name, args, info);
            } catch (Exception e) {
                throw new RuntimeException(e);
            }
        }
    }


    public GreaterThanParseNode gt(ParseNode lhs, ParseNode rhs) {
        return new GreaterThanParseNode(lhs, rhs);
    }


    public GreaterThanOrEqualParseNode gte(ParseNode lhs, ParseNode rhs) {
        return new GreaterThanOrEqualParseNode(lhs, rhs);
    }


    public HintNode hint(String hint) {
        return new HintNode(hint);
    }


    public InListParseNode inList(List<ParseNode> children, boolean negate) {
        return new InListParseNode(children, negate);
    }

    public ExistsParseNode exists(ParseNode l, ParseNode r, boolean negate) {
        return new ExistsParseNode(l, r, negate);
    }

    public InParseNode in(ParseNode l, ParseNode r, boolean negate) {
        return new InParseNode(l, r, negate);
    }

    public IsNullParseNode isNull(ParseNode child, boolean negate) {
        return new IsNullParseNode(child, negate);
    }

    public JoinTableNode join (String alias, NamedTableNode table, ParseNode on, JoinType type) {
        return new JoinTableNode(alias, table, on, type);
    }

    public DerivedTableNode subselect (String alias, SelectStatement select) {
        return new DerivedTableNode(alias, select);
    }

    public LikeParseNode like(ParseNode lhs, ParseNode rhs, boolean negate) {
        return new LikeParseNode(lhs, rhs, negate);
    }


    public LiteralParseNode literal(Object value) {
        return new LiteralParseNode(value);
    }

    private void checkTypeMatch (PDataType expectedType, PDataType actualType) throws SQLException {
        if (!expectedType.isCoercibleTo(actualType)) {
            throw new TypeMismatchException(expectedType, actualType);
        }
    }

    public LiteralParseNode literal(Object value, PDataType expectedType) throws SQLException {
        PDataType actualType = PDataType.fromLiteral(value);
        if (actualType != null && actualType != expectedType) {
            checkTypeMatch(expectedType, actualType);
            value = expectedType.toObject(value, actualType);
        }
        return new LiteralParseNode(value);
    }

    public LiteralParseNode coerce(LiteralParseNode literalNode, PDataType expectedType) throws SQLException {
        PDataType actualType = literalNode.getType();
        if (actualType != null) {
            Object before = literalNode.getValue();
            checkTypeMatch(expectedType, actualType);
            Object after = expectedType.toObject(before, actualType);
            if (before != after) {
                literalNode = literal(after);
            }
        }
        return literalNode;
    }


    public LessThanParseNode lt(ParseNode lhs, ParseNode rhs) {
        return new LessThanParseNode(lhs, rhs);
    }


    public LessThanOrEqualParseNode lte(ParseNode lhs, ParseNode rhs) {
        return new LessThanOrEqualParseNode(lhs, rhs);
    }


    public MultiplyParseNode negate(ParseNode child) {
        return new MultiplyParseNode(Arrays.asList(child,this.literal(-1)));
    }


    public NotParseNode not(ParseNode child) {
        return new NotParseNode(child);
    }


    public NotEqualParseNode notEqual(ParseNode lhs, ParseNode rhs) {
        return new NotEqualParseNode(lhs, rhs);
    }


    public OrParseNode or(List<ParseNode> children) {
        return new OrParseNode(children);
    }


    public OrderByNode orderBy(ParseNode expression, boolean nullsLast, boolean orderAscending) {
        return new OrderByNode(expression, nullsLast, orderAscending);
    }


    public OuterJoinParseNode outer(ParseNode node) {
        return new OuterJoinParseNode(node);
    }

    public SelectStatement select(List<TableNode> from, HintNode hint, List<AliasedParseNode> select, ParseNode where,
            List<ParseNode> groupBy, ParseNode having, List<OrderByNode> orderBy, LimitNode limit, int bindCount) {

        return new SelectStatement(from, hint, select, where, groupBy == null ? Collections.<ParseNode>emptyList() : groupBy, having, orderBy == null ? Collections.<OrderByNode>emptyList() : orderBy, limit, bindCount);
    }
    
    public UpsertStatement upsert(TableName table, List<ParseNode> columns, List<ParseNode> values, SelectStatement select, int bindCount) {
        return new UpsertStatement(table, columns, values, select, bindCount);
    }
    
    public DeleteStatement delete(TableName table, ParseNode node, int bindCount) {
        return new DeleteStatement(table, node, bindCount);
    }

    public SelectStatement select(SelectStatement statement, ParseNode where, ParseNode having) {
        return select(statement.getFrom(), statement.getHint(), statement.getSelect(), where, statement.getGroupBy(), having, statement.getOrderBy(), statement.getLimit(), statement.getBindCount());
    }

    public SubqueryParseNode subquery(SelectStatement select) {
        return new SubqueryParseNode(select);
    }

    public LimitNode limit(BindParseNode b) {
        return new LimitNode(b);
    }

    public LimitNode limit(LiteralParseNode l) {
        return new LimitNode(l);
    }
}<|MERGE_RESOLUTION|>--- conflicted
+++ resolved
@@ -245,13 +245,8 @@
         return new PropertyName(familyName, propertyName);
     }
 
-<<<<<<< HEAD
-    public ColumnDef columnDef(ColumnDefName columnDefName, String sqlTypeName, boolean isNull, Integer maxLength, Integer scale, boolean isPK, String sortOrder) {
+    public ColumnDef columnDef(ColumnDefName columnDefName, String sqlTypeName, boolean isNull, Integer maxLength, Integer scale, boolean isPK, String sortOrder) throws SQLException {
         return new ColumnDef(columnDefName, sqlTypeName, isNull, maxLength, scale, isPK, sortOrder);
-=======
-    public ColumnDef columnDef(ColumnDefName columnDefName, String sqlTypeName, boolean isNull, Integer maxLength, Integer scale, boolean isPK) throws SQLException {
-        return new ColumnDef(columnDefName, sqlTypeName, isNull, maxLength, scale, isPK);
->>>>>>> 5a1f44dd
     }
 
     public PrimaryKeyConstraint primaryKey(String name, LinkedHashMap<String, String> columnNameToModifier) {
