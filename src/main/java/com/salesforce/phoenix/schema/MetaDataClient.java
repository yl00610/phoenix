--- conflicted
+++ resolved
@@ -317,15 +317,10 @@
                 addColumnMutation(schemaName, tableName, column, colUpsert);
             }
             
-<<<<<<< HEAD
-            Integer saltBucketsCount = (Integer) tableProps.get(PhoenixDatabaseMetaData.SALT_BUCKETS);
-            if (saltBucketsCount == null) saltBucketsCount = QueryConstants.NO_BUCKETS; 
-=======
             Integer saltBucketNum = (Integer) tableProps.get(PhoenixDatabaseMetaData.SALT_BUCKETS);
             if (saltBucketNum != null && saltBucketNum < 0 && saltBucketNum >= Byte.MAX_VALUE) {
                 saltBucketNum = null;
             }
->>>>>>> f0ffa07d
             
             PreparedStatement tableUpsert = connection.prepareStatement(CREATE_TABLE);
             tableUpsert.setString(1, schemaName);
@@ -333,15 +328,11 @@
             tableUpsert.setString(3, tableType.getSerializedValue());
             tableUpsert.setInt(4, 0);
             tableUpsert.setInt(5, columnOrdinal);
-<<<<<<< HEAD
-            tableUpsert.setInt(6, saltBucketsCount);
-=======
             if (saltBucketNum != null) {
                 tableUpsert.setInt(6, saltBucketNum);
             } else {
                 tableUpsert.setNull(6, Types.INTEGER);
             }
->>>>>>> f0ffa07d
             tableUpsert.setString(7, pkName);
             tableUpsert.execute();
             
